--- conflicted
+++ resolved
@@ -471,13 +471,9 @@
             Self::Object(types) => return Ok(types),
         };
         let value = match &uri[..] {
-<<<<<<< HEAD
             #[cfg(test)]
             "https://example.com/messageSchema.json" => EXAMPLE_MESSAGE_SCHEMA.clone(),
-            _ => Err(DereferenceTypesError::RemoteLoadingNotImplemented)?,
-=======
             _ => return Err(DereferenceTypesError::RemoteLoadingNotImplemented),
->>>>>>> 697e055f
         };
         let types: Types = serde_json::from_value(value).map_err(DereferenceTypesError::JSON)?;
         Ok(types)
@@ -935,14 +931,7 @@
             types_or_uri,
             primary_type,
             domain,
-<<<<<<< HEAD
         } = proof_info;
-=======
-        } = serde_json::from_value(info).map_err(TypedDataConstructionJSONError::ParseInfo)?;
-        doc_obj.insert("proof".to_string(), proof_value);
-        let message = EIP712Value::try_from(doc_value)
-            .map_err(TypedDataConstructionJSONError::ConvertMessage)?;
->>>>>>> 697e055f
         let types = types_or_uri
             .dereference()
             .await
@@ -1876,10 +1865,9 @@
 
         let sk = k256::SecretKey::from_bytes(&sk_bytes).unwrap();
         let pk = sk.public_key();
-        let jwk = JWK::from(Params::EC(ECParams {
-            ecc_private_key: Some(Base64urlUInt(sk_bytes.to_vec())),
-            ..ECParams::try_from(&pk).unwrap()
-        }));
+        let mut ec_params = ECParams::try_from(&pk).unwrap();
+        ec_params.ecc_private_key = Some(Base64urlUInt(sk_bytes.to_vec()));
+        let jwk = JWK::from(Params::EC(ec_params));
         let hash = crate::keccak_hash::hash_public_key(&jwk).unwrap();
         assert_eq!(hash, addr);
 
